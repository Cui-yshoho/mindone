from .modeling_utils import MSPreTrainedModel
from .models.clip import (
    CLIP_PRETRAINED_MODEL_ARCHIVE_LIST,
    CLIPModel,
    CLIPPreTrainedModel,
    CLIPTextModel,
    CLIPTextModelWithProjection,
    CLIPVisionModel,
    CLIPVisionModelWithProjection,
)
from .models.t5 import (
    T5_PRETRAINED_MODEL_ARCHIVE_LIST,
    T5EncoderModel,
    T5ForConditionalGeneration,
    T5Model,
<<<<<<< HEAD
    XLMRobertaModel,
    XLMRobertaPreTrainedModel,
=======
    T5PreTrainedModel,
>>>>>>> 3d0f2e3e
)<|MERGE_RESOLUTION|>--- conflicted
+++ resolved
@@ -13,10 +13,6 @@
     T5EncoderModel,
     T5ForConditionalGeneration,
     T5Model,
-<<<<<<< HEAD
-    XLMRobertaModel,
-    XLMRobertaPreTrainedModel,
-=======
     T5PreTrainedModel,
->>>>>>> 3d0f2e3e
-)+)
+from .models.xlm_roberta import XLMRobertaModel, XLMRobertaPreTrainedModel